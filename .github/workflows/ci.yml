name: CI # Continuous Integration

on:
  push:
    branches:
      - main
  pull_request:

jobs:

  test:
    name: Test Suite
    runs-on: ubuntu-latest
    services:
      postgres:
        image: postgres:15
        env:
          POSTGRES_PASSWORD: postgres
          POSTGRES_USER: postgres
<<<<<<< HEAD
          POSTGRES_DB: brokerx_test
=======
          POSTGRES_DB: brokerx
>>>>>>> 53835f18
          POSTGRES_HOST_AUTH_METHOD: trust
        options: >-
          --health-cmd "pg_isready -U postgres"
          --health-interval 10s
          --health-timeout 10s
          --health-retries 10
          --health-start-period 30s
        ports:
          - 5432:5432
    steps:
      - name: Checkout repository
        uses: actions/checkout@v4
      - name: Install Rust toolchain
        uses: dtolnay/rust-toolchain@stable
      - uses: Swatinem/rust-cache@v2
      - name: Install PostgreSQL client
        run: sudo apt-get update && sudo apt-get install -y postgresql-client
      - name: Wait for PostgreSQL to be ready
        run: |
          until pg_isready -h localhost -p 5432 -U postgres; do
            echo "Waiting for PostgreSQL..."
            sleep 2
          done
          echo "PostgreSQL is ready!"
      - name: Set up database
        run: |
<<<<<<< HEAD
          PGPASSWORD=postgres psql -h localhost -U postgres -c "SELECT version();"
          PGPASSWORD=postgres psql -h localhost -U postgres -c "CREATE DATABASE IF NOT EXISTS brokerx_test;" || true
=======
          echo "Testing PostgreSQL connection..."
          PGPASSWORD=postgres psql -h localhost -U postgres -c "SELECT version();"
          echo "Verifying database exists..."
          PGPASSWORD=postgres psql -h localhost -U postgres -l
          echo "Testing connection to test database..."
          PGPASSWORD=postgres psql -h localhost -U postgres -d brokerx -c "SELECT 1;"
>>>>>>> 53835f18
        env:
          PGPASSWORD: postgres
      - name: Run tests
        run: cargo test --all-features --workspace
        env: 
          CI: true
<<<<<<< HEAD
          DATABASE_URL: postgresql://postgres:postgres@localhost:5432/brokerx_test
          # MFA/Email configuration for tests
          SMTP_SERVER: smtp.test.com
          SMTP_PORT: 587
          SMTP_USERNAME: test@example.com
          SMTP_PASSWORD: test_password
          SMTP_FROM_EMAIL: noreply@brokerx.test
          SMTP_FROM_NAME: BrokerX Test
=======
          DATABASE_URL: postgresql://postgres:postgres@localhost:5432/brokerx
>>>>>>> 53835f18

  rustfmt:
    name: Rustfmt
    runs-on: ubuntu-latest
    steps:
      - name: Checkout repository
        uses: actions/checkout@v4
      - name: Install Rust toolchain
        uses: dtolnay/rust-toolchain@stable
        with:
          components: rustfmt
      - uses: Swatinem/rust-cache@v2
      - name: Check formatting
        run: cargo fmt --all --check

  # clippy:
  #   name: Clippy
  #   runs-on: ubuntu-latest
  #   steps:
  #     - name: Checkout repository
  #       uses: actions/checkout@v4
  #     - name: Install Rust toolchain
  #       uses: dtolnay/rust-toolchain@stable
  #       with:
  #         components: clippy
  #     - uses: Swatinem/rust-cache@v2
  #     - name: Clippy check
  #       run: cargo clippy --all-targets --all-features --workspace -- -D warnings

  docs:
    name: Docs
    runs-on: ubuntu-latest
    steps:
      - name: Checkout repository
        uses: actions/checkout@v4
      - name: Install Rust toolchain
        uses: dtolnay/rust-toolchain@stable
      - uses: Swatinem/rust-cache@v2
      - name: Check documentation
        env:
          RUSTDOCFLAGS: -D warnings
        run: cargo doc --no-deps --document-private-items --all-features --workspace --examples<|MERGE_RESOLUTION|>--- conflicted
+++ resolved
@@ -17,11 +17,7 @@
         env:
           POSTGRES_PASSWORD: postgres
           POSTGRES_USER: postgres
-<<<<<<< HEAD
-          POSTGRES_DB: brokerx_test
-=======
           POSTGRES_DB: brokerx
->>>>>>> 53835f18
           POSTGRES_HOST_AUTH_METHOD: trust
         options: >-
           --health-cmd "pg_isready -U postgres"
@@ -48,35 +44,21 @@
           echo "PostgreSQL is ready!"
       - name: Set up database
         run: |
-<<<<<<< HEAD
-          PGPASSWORD=postgres psql -h localhost -U postgres -c "SELECT version();"
-          PGPASSWORD=postgres psql -h localhost -U postgres -c "CREATE DATABASE IF NOT EXISTS brokerx_test;" || true
-=======
           echo "Testing PostgreSQL connection..."
           PGPASSWORD=postgres psql -h localhost -U postgres -c "SELECT version();"
           echo "Verifying database exists..."
           PGPASSWORD=postgres psql -h localhost -U postgres -l
           echo "Testing connection to test database..."
           PGPASSWORD=postgres psql -h localhost -U postgres -d brokerx -c "SELECT 1;"
->>>>>>> 53835f18
+
         env:
           PGPASSWORD: postgres
       - name: Run tests
         run: cargo test --all-features --workspace
         env: 
           CI: true
-<<<<<<< HEAD
-          DATABASE_URL: postgresql://postgres:postgres@localhost:5432/brokerx_test
-          # MFA/Email configuration for tests
-          SMTP_SERVER: smtp.test.com
-          SMTP_PORT: 587
-          SMTP_USERNAME: test@example.com
-          SMTP_PASSWORD: test_password
-          SMTP_FROM_EMAIL: noreply@brokerx.test
-          SMTP_FROM_NAME: BrokerX Test
-=======
           DATABASE_URL: postgresql://postgres:postgres@localhost:5432/brokerx
->>>>>>> 53835f18
+
 
   rustfmt:
     name: Rustfmt
